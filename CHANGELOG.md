--- conflicted
+++ resolved
@@ -18,12 +18,9 @@
 ### Improved
 - build time and size by [@Alch-Emi](https://github.com/Alch-Emi)
 - build time and size by [@Alch-Emi]
-<<<<<<< HEAD
 ### Changed
 - Added route API [@Alch-Emi](https://github.com/Alch-Emi)
-=======
 - Improved error handling in serve_dir [@Alch-Emi]
->>>>>>> 656b5802
 
 ## [0.3.0] - 2020-11-14
 ### Added
