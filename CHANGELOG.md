--- conflicted
+++ resolved
@@ -16,13 +16,10 @@
 - `server_dir` default feature for serve_dir utils [@Alch-Emi]
 - Docments can be converted into responses with std::convert::Into [@Alch-Emi]
 ### Improved
-<<<<<<< HEAD
 - build time and size by [@Alch-Emi](https://github.com/Alch-Emi)
+- build time and size by [@Alch-Emi]
 ### Changed
 - Added route API [@Alch-Emi](https://github.com/Alch-Emi)
-=======
-- build time and size by [@Alch-Emi]
->>>>>>> 3a999a16
 
 ## [0.3.0] - 2020-11-14
 ### Added
