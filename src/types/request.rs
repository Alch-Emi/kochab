--- conflicted
+++ resolved
@@ -87,16 +87,12 @@
         self.certificate = cert;
     }
 
-<<<<<<< HEAD
     pub fn set_trailing(&mut self, segments: Vec<String>) {
         self.trailing_segments = Some(segments);
     }
 
-    pub const fn certificate(&self) -> Option<&Certificate> {
-=======
     #[allow(clippy::missing_const_for_fn)]
     pub fn certificate(&self) -> Option<&Certificate> {
->>>>>>> 656b5802
         self.certificate.as_ref()
     }
 }
