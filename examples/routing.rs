--- conflicted
+++ resolved
@@ -16,41 +16,19 @@
         .await
 }
 
-<<<<<<< HEAD
-async fn handle_base(_: Request) -> Result<Response> {
-    let doc = generate_doc("base");
+async fn handle_base(req: Request) -> Result<Response> {
+    let doc = generate_doc("base", &req);
     Ok(Response::document(doc))
 }
 
-async fn handle_short(_: Request) -> Result<Response> {
-    let doc = generate_doc("short");
+async fn handle_short(req: Request) -> Result<Response> {
+    let doc = generate_doc("short", &req);
     Ok(Response::document(doc))
 }
 
-async fn handle_long(_: Request) -> Result<Response> {
-    let doc = generate_doc("long");
+async fn handle_long(req: Request) -> Result<Response> {
+    let doc = generate_doc("long", &req);
     Ok(Response::document(doc))
-=======
-fn handle_base(req: Request) -> BoxFuture<'static, Result<Response>> {
-    let doc = generate_doc("base", &req);
-    async move {
-        Ok(Response::document(doc))
-    }.boxed()
-}
-
-fn handle_short(req: Request) -> BoxFuture<'static, Result<Response>> {
-    let doc = generate_doc("short", &req);
-    async move {
-        Ok(Response::document(doc))
-    }.boxed()
-}
-
-fn handle_long(req: Request) -> BoxFuture<'static, Result<Response>> {
-    let doc = generate_doc("long", &req);
-    async move {
-        Ok(Response::document(doc))
-    }.boxed()
->>>>>>> 536e404f
 }
 
 fn generate_doc(route_name: &str, req: &Request) -> Document {
